<<<<<<< HEAD
#!/usr/bin/env python

from argparse import ArgumentParser
from os import environ, path, makedirs
from urllib import urlencode
from zlib import compress

import httplib2

__version__ = 0, 2, 1
=======
from __future__ import print_function
import zlib
import os
import sys

__version__ = [0,2,1]
>>>>>>> f81c51ee
__version_string__ = '.'.join(str(x) for x in __version__)

__author__ = 'Doug Napoleone, Samuel Marks'
__email__ = 'doug.napoleone+plantuml@gmail.com'

<<<<<<< HEAD
=======
"""
Python 3 compatibilty added by Andy Bulka abulka@gmail.com, backwards compatible with Python 2.
The encode() and decode() calls in deflate_and_encode() should be double checked - but seems to work ok.  
The 'latin-1' encoding seems to achieve the solution of converting non printable chars in the byte array into 
non printable chars in a string, which encode() expects.  But there may be a better way.
"""

#: Default plantuml service url
SERVER_URL = 'http://www.plantuml.com/plantuml/img/'
>>>>>>> f81c51ee

class PlantUMLError(Exception):
    """
    Error in processing.
    """
    pass


class PlantUMLConnectionError(PlantUMLError):
    """
    Error connecting or talking to PlantUML Server.
    """
    pass


class PlantUMLHTTPError(PlantUMLConnectionError):
    """
    Request to PlantUML server returned HTTP Error.
    """

    def __init__(self, response, content, *args, **kwdargs):
        super(PlantUMLConnectionError, self).__init__(*args, **kwdargs)
        self.response = response
        self.content = content
        if not self.message:
            self.message = "%d: %s" % (
                self.response.status, self.response.reason)


def deflate_and_encode(plantuml_text):
    """zlib compress the plantuml text and encode it for the plantuml server.
    """
<<<<<<< HEAD
    zlibbed_str = compress(plantuml_text)
=======
    zlibbed_str = zlib.compress(plantuml_text.encode('utf-8'))
>>>>>>> f81c51ee
    compressed_string = zlibbed_str[2:-4]
    return encode(compressed_string.decode('latin-1'))


def encode(data):
    """encode the plantuml data which may be compresses in the proper
    encoding for the plantuml server
    """
    res = ""
<<<<<<< HEAD
    for i in xrange(0, len(data), 3):
        if i + 2 == len(data):
            res += _encode3bytes(ord(data[i]), ord(data[i + 1]), 0)
        elif i + 1 == len(data):
=======
    for i in range(0,len(data), 3):
        if (i+2==len(data)):
            res += _encode3bytes(ord(data[i]), ord(data[i+1]), 0)
        elif (i+1==len(data)):
>>>>>>> f81c51ee
            res += _encode3bytes(ord(data[i]), 0, 0)
        else:
            res += _encode3bytes(ord(data[i]), ord(data[i + 1]), ord(data[i + 2]))
    return res


def _encode3bytes(b1, b2, b3):
    c1 = b1 >> 2
    c2 = ((b1 & 0x3) << 4) | (b2 >> 4)
    c3 = ((b2 & 0xF) << 2) | (b3 >> 6)
    c4 = b3 & 0x3F
    res = ""
    res += _encode6bit(c1 & 0x3F)
    res += _encode6bit(c2 & 0x3F)
    res += _encode6bit(c3 & 0x3F)
    res += _encode6bit(c4 & 0x3F)
    return res


def _encode6bit(b):
    if b < 10:
        return chr(48 + b)
    b -= 10
    if b < 26:
        return chr(65 + b)
    b -= 26
    if b < 26:
        return chr(97 + b)
    b -= 26
    if b == 0:
        return '-'
    if b == 1:
        return '_'
    return '?'


class PlantUML(object):
    """Connection to a PlantUML server with optional authentication.
    
    All parameters are optional.
    
    :param str url: URL to the PlantUML server image CGI. defaults to
                    http://www.plantuml.com/plantuml/img/
    :param dict basic_auth: This is if the plantuml server requires basic HTTP
                    authentication. Dictionary containing two keys, 'username'
                    and 'password', set to appropriate values for basic HTTP
                    authentication.
    :param dict form_auth: This is for plantuml server requires a cookie based
                    webform login authentication. Dictionary containing two
                    primary keys, 'url' and 'body'. The 'url' should point to
                    the login URL for the server, and the 'body' should be a
                    dictionary set to the form elements required for login.
                    The key 'method' will default to 'POST'. The key 'headers'
                    defaults to
                    {'Content-type':'application/x-www-form-urlencoded'}.
                    Example: form_auth={'url': 'http://example.com/login/',
                    'body': { 'username': 'me', 'password': 'secret'}
    :param dict http_opts: Extra options to be passed off to the
                    httplib2.Http() constructor.
    :param dict request_opts: Extra options to be passed off to the
                    httplib2.Http().request() call.
                    
    """

    def __init__(self, url, basic_auth={}, form_auth={},
                 http_opts={}, request_opts={}):
        self.HttpLib2Error = httplib2.HttpLib2Error
        self.url = url
        self.request_opts = request_opts
        self.auth_type = 'basic_auth' if basic_auth else (
            'form_auth' if form_auth else None)
        self.auth = basic_auth if basic_auth else (
            form_auth if form_auth else None)

        # Proxify
        try:
            from urlparse import urlparse
            import socks

            proxy_uri = urlparse(environ.get('HTTPS_PROXY', environ.get('HTTP_PROXY')))
            if proxy_uri:
                proxy = {'proxy_info': httplib2.ProxyInfo(socks.PROXY_TYPE_HTTP,
                                                          proxy_uri.hostname, proxy_uri.port)}
                http_opts.update(proxy)
                self.request_opts.update(proxy)
        except ImportError:
            pass

        self.http = httplib2.Http(**http_opts)

        if self.auth_type == 'basic_auth':
            self.http.add_credentials(
                self.auth['username'], self.auth['password'])
        elif self.auth_type == 'form_auth':
            if 'url' not in self.auth:
                raise PlantUMLError(
                    "The form_auth option 'url' must be provided and point to "
                    "the login url.")
            if 'body' not in self.auth:
                raise PlantUMLError(
                    "The form_auth option 'body' must be provided and include "
                    "a dictionary with the form elements required to log in. "
                    "Example: form_auth={'url': 'http://example.com/login/', "
                    "'body': { 'username': 'me', 'password': 'secret'}")
            login_url = self.auth['url']
            body = self.auth['body']
            method = self.auth.get('method', 'POST')
            headers = self.auth.get(
                'headers', {'Content-type': 'application/x-www-form-urlencoded'})
            try:
                response, content = self.http.request(
                    login_url, method, headers=headers,
<<<<<<< HEAD
                    body=urlencode(body))
            except self.HttpLib2Error, e:
=======
                    body=urllib.parse.urlencode(body))
            except self.HttpLib2Error as e:
>>>>>>> f81c51ee
                raise PlantUMLConnectionError(e)
            if response.status != 200:
                raise PlantUMLHTTPError(response, content)
            self.request_opts['Cookie'] = response['set-cookie']

    def get_url(self, plantuml_text):
        """Return the server URL for the image.
        You can use this URL in an IMG HTML tag.
        
        :param str plantuml_text: The plantuml markup to render
        :returns: the plantuml server image URL
        """
        return self.url + deflate_and_encode(plantuml_text)

    def processes(self, plantuml_text):
        """Processes the plantuml text into the raw PNG image data.
        
        :param str plantuml_text: The plantuml markup to render
        :returns: the raw image data
        """
        url = self.get_url(plantuml_text)
        try:
            response, content = self.http.request(url, **self.request_opts)
        except self.HttpLib2Error as e:
            raise PlantUMLConnectionError(e)
        if response.status != 200:
            raise PlantUMLHTTPError(response, content)
        return content

    def processes_file(self, filename, outfile=None, errorfile=None, directory=''):
        """Take a filename of a file containing plantuml text and processes
        it into a .png image.
        
        :param str filename: Text file containing plantuml markup
        :param str outfile: Filename to write the output image to. If not
                    supplied, then it will be the input filename with the
                    file extension replaced with '.png'.
        :param str errorfile: Filename to write server html error page
                    to. If this is not supplined, then it will be the
                    input ``filename`` with the extension replaced with
                    '_error.html'.
        :returns: ``True`` if the image write succedded, ``False`` if there was
                    an error written to ``errorfile``.
        """
        if outfile is None:
            outfile = path.splitext(filename)[0] + '.png'
        if errorfile is None:
            errorfile = path.splitext(filename)[0] + '_error.html'
        if directory and not path.exists(directory):
            makedirs(directory)
        data = open(filename, 'U').read()
        try:
            content = self.processes(data)
<<<<<<< HEAD
        except PlantUMLHTTPError, e:
            err = open(path.join(directory, errorfile), 'w')
=======
        except PlantUMLHTTPError as e:
            err = open(errorfile, 'w')
>>>>>>> f81c51ee
            err.write(e.content)
            err.close()
            return False
        out = open(path.join(directory, outfile), 'wb')
        out.write(content)
        out.close()
        return True


def _build_parser():
    parser = ArgumentParser(description='Generate images from plantuml defined files using plantuml server')
    parser.add_argument('files', metavar='filename', nargs='+',
                        help='file(s) to generate images from')
    parser.add_argument('-o', '--out', default='',
                        help='directory to put the files into')
    parser.add_argument('-s', '--server', default='http://www.plantuml.com/plantuml/img/',
                        help='server to generate from, defaults to "http://www.plantuml.com/plantuml/img/"')
    return parser


def main():
    args = _build_parser().parse_args()
    pl = PlantUML(args.server)
    print map(lambda filename: {'filename': filename,
                                'gen_success': pl.processes_file(filename, directory=args.out)}, args.files)


if __name__ == '__main__':
<<<<<<< HEAD
    main()
=======
    pl = PlantUML()
    for filename in sys.argv[1:]:
        print(filename+':', end=' ') 
        if pl.processes_file(filename):
            print('success.')
        else:
            print('failure.')
    
>>>>>>> f81c51ee
<|MERGE_RESOLUTION|>--- conflicted
+++ resolved
@@ -1,39 +1,19 @@
-<<<<<<< HEAD
 #!/usr/bin/env python
 
 from argparse import ArgumentParser
 from os import environ, path, makedirs
-from urllib import urlencode
+from six.moves.urllib.parse import urlencode
+from six.moves import xrange
 from zlib import compress
 
 import httplib2
 
-__version__ = 0, 2, 1
-=======
-from __future__ import print_function
-import zlib
-import os
-import sys
-
-__version__ = [0,2,1]
->>>>>>> f81c51ee
+__version__ = 0, 3, 0
 __version_string__ = '.'.join(str(x) for x in __version__)
 
 __author__ = 'Doug Napoleone, Samuel Marks'
 __email__ = 'doug.napoleone+plantuml@gmail.com'
 
-<<<<<<< HEAD
-=======
-"""
-Python 3 compatibilty added by Andy Bulka abulka@gmail.com, backwards compatible with Python 2.
-The encode() and decode() calls in deflate_and_encode() should be double checked - but seems to work ok.  
-The 'latin-1' encoding seems to achieve the solution of converting non printable chars in the byte array into 
-non printable chars in a string, which encode() expects.  But there may be a better way.
-"""
-
-#: Default plantuml service url
-SERVER_URL = 'http://www.plantuml.com/plantuml/img/'
->>>>>>> f81c51ee
 
 class PlantUMLError(Exception):
     """
@@ -66,11 +46,7 @@
 def deflate_and_encode(plantuml_text):
     """zlib compress the plantuml text and encode it for the plantuml server.
     """
-<<<<<<< HEAD
-    zlibbed_str = compress(plantuml_text)
-=======
-    zlibbed_str = zlib.compress(plantuml_text.encode('utf-8'))
->>>>>>> f81c51ee
+    zlibbed_str = compress(plantuml_text.encode('utf-8'))
     compressed_string = zlibbed_str[2:-4]
     return encode(compressed_string.decode('latin-1'))
 
@@ -80,17 +56,10 @@
     encoding for the plantuml server
     """
     res = ""
-<<<<<<< HEAD
     for i in xrange(0, len(data), 3):
         if i + 2 == len(data):
             res += _encode3bytes(ord(data[i]), ord(data[i + 1]), 0)
         elif i + 1 == len(data):
-=======
-    for i in range(0,len(data), 3):
-        if (i+2==len(data)):
-            res += _encode3bytes(ord(data[i]), ord(data[i+1]), 0)
-        elif (i+1==len(data)):
->>>>>>> f81c51ee
             res += _encode3bytes(ord(data[i]), 0, 0)
         else:
             res += _encode3bytes(ord(data[i]), ord(data[i + 1]), ord(data[i + 2]))
@@ -203,13 +172,8 @@
             try:
                 response, content = self.http.request(
                     login_url, method, headers=headers,
-<<<<<<< HEAD
                     body=urlencode(body))
-            except self.HttpLib2Error, e:
-=======
-                    body=urllib.parse.urlencode(body))
             except self.HttpLib2Error as e:
->>>>>>> f81c51ee
                 raise PlantUMLConnectionError(e)
             if response.status != 200:
                 raise PlantUMLHTTPError(response, content)
@@ -263,13 +227,8 @@
         data = open(filename, 'U').read()
         try:
             content = self.processes(data)
-<<<<<<< HEAD
-        except PlantUMLHTTPError, e:
+        except PlantUMLHTTPError as e:
             err = open(path.join(directory, errorfile), 'w')
-=======
-        except PlantUMLHTTPError as e:
-            err = open(errorfile, 'w')
->>>>>>> f81c51ee
             err.write(e.content)
             err.close()
             return False
@@ -293,20 +252,9 @@
 def main():
     args = _build_parser().parse_args()
     pl = PlantUML(args.server)
-    print map(lambda filename: {'filename': filename,
-                                'gen_success': pl.processes_file(filename, directory=args.out)}, args.files)
+    print(list(map(lambda filename: {'filename': filename,
+                                'gen_success': pl.processes_file(filename, directory=args.out)}, args.files)))
 
 
 if __name__ == '__main__':
-<<<<<<< HEAD
-    main()
-=======
-    pl = PlantUML()
-    for filename in sys.argv[1:]:
-        print(filename+':', end=' ') 
-        if pl.processes_file(filename):
-            print('success.')
-        else:
-            print('failure.')
-    
->>>>>>> f81c51ee
+    main()